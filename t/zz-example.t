--- conflicted
+++ resolved
@@ -1,11 +1,7 @@
 use strict;
 use warnings;
 
-<<<<<<< HEAD
 use Test::More;
-=======
-use Test::More tests => 17;
->>>>>>> 017b2fa6
 
 use File::chdir;
 
@@ -22,7 +18,7 @@
   plan skip_all => "Need C compiler";
 }
 
-plan tests => 16;
+plan tests => 17;
 
 isa_ok( $builder, 'Module::Build' );
 isa_ok( $builder, 'Alien::Base::ModuleBuild' );
